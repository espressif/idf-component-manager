--- conflicted
+++ resolved
@@ -22,11 +22,8 @@
 - Add support for non-default registries to `compote project create-from-example` command through the `--service-profile` option
 - Fix issue with dependencies on local components without a version set
 - Skip solving solved component requirements. Speed up version solving
-<<<<<<< HEAD
 - Support revision in git tags by replacing `~` with `.` in the version, i.e. `1.0.0.1`
-=======
 - Components under `components/` will be treated with higher priority while solving dependencies
->>>>>>> 1d77a227
 
 ## [1.3.2] - 2023-07-05
 
