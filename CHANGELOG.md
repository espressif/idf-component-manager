# Changelog

All notable changes to this project will be documented in this file.

The format is based on [Keep a Changelog](https://keepachangelog.com/en/1.0.0/),
and this project adheres to [Semantic Versioning](https://semver.org/spec/v2.0.0.html).

## [Unreleased]

### Changed

- Extend the behavior of `compote manifest create` and `compote manifest add-dependency` to create a manifest file based on the context of the current working directory (context of a project or a component)
- Disable API cache by default

### Added

- Add documentation for compote CLI
- Add a check for the existence of a dependency in the registry when using the `compote manifest add-dependency` command
- Add `-W | --warnings-as-errors` flag to `compote` to treat warnings as errors
- Add `-p | --path` flag to `compote manifest create` and `compote manifest add-dependency` to specify the path to the manifest file
- Add `compote manifest schema` to generate the json schema file of the `idf_component.yml`
- Add `compote cache clear` to drop system-wide cache of components and API cache
- Make file cache path configurable via `IDF_COMPONENT_CACHE_PATH` environment variable
- Add `compote cache path` command to print the path to the cache directory
- Add `compote cache size` command to print the size of the cached data
- Add `compote version` command to print the version of the component manager
- Add `IDF_COMPONENT_OVERWRITE_MANAGED_COMPONENTS` environment variable to allow overwrite files in the managed_component directory, even if they have been modified by the user
- Add documentation project for the component manager and Espressif component registry
- Treat local source dependency priority higher
- Add `--install` flag to `compote autocomplete` to create the completion files and append the sourcing code into the rc files. By default, print the completion functions to the console.
- Add `--dry-run` flag to `compote autocomplete --install` to simulate the install script.
- Add `--dry-run` flag to `compote component upload` to simulate the upload process
- Print message with the reason why the component manager desided to solve dependencies again
- Add `update-dependencies` command to `idf.py` for updating dependencies of the project
- Add manifest format reference to the documentation
- Add `compote component yank` CLI command to yank version of the component from the registry
- Show warnings from the component registry during uploading components
- Add config for ReadTheDocs
<<<<<<< HEAD
- Add `dest-dir` option to `compote component pack` command to specify the destination directory for the archive
=======
- Add `compote registry login` CLI command to login to the component registry and store the token in the config file
>>>>>>> 6a25e79a

### Fixed

- Fix deprecation warnings not showing up in the terminal
- Fix regular expression for repository URL validation
- Stop injecting shell config files by default in `compote autocomplete`
- Prevent possible DNS spoof when `dependencies.lock` file exists and no need to be updated.
- Always add `idf` as a dependency to `dependencies.lock` file even without explict declaration.
- Fix git submodule update error when using submodule exists in the `path` field specified in the corresponding git dependency
- Fixed a bug where dependencies of the component weren't updating when local component changed
- Fix mixed slashes in paths on Windows
- Make different error messages for non-existing Version and Component
- Fixed a bug where it was required to set IDF version and target for non-IDF dependent actions

### Changed

- Updated error message if override_path is not a folder

## [1.2.3] 2023-05-25

### Fixed

- Pin urllib version to <2 to avoid incompatibility with older python versions
- Components with optional dependencies could be uploaded normally
- Relative path in `override_path` now based on the directory of its `idf_component.yml`
- Correct spelling of error message for unsatisfied dependency

## [1.2.2] 2023-01-17

### Fixed

- Fix name and namespace regex used in create project from example command
- Fix `compote autocomplete` incompatible with click 7.x issue
- Fix `compote autocomplete` failed when .zshrc has no `compinit` set
- Fix nondeterministic order of components passed to IDF build system (https://github.com/espressif/esp-idf/issues/10419)
- Fix hash validation for components uploaded with older versions of the component manager

## [1.2.1] 2022-12-12

### Fixed

- Fix `idf.py add-dependency` crash for any argument
- Fix regression in `python -m idf_component_manager upload-component` command

## [1.2.0] 2022-12-08 [YANKED]

### Fixed

- Make cache path shorter (important on Windows)
- Set default API responses cache time to 5 minutes
- Fix support of python 3.4

## [1.2.0-rc0] 2022-12-02

### Added

- Add the `repository`, `documentation`, `issues`, and `discussion` fields for the URLs in the root of the manifest
- Cache request to the API component registry
- Add `require` field for dependencies. Add possibility to download dependencies without building them.
- Default revision number change from 1 to 0
- Warn users when the `override_path` point to a non-component directory
- Load component details from pre-rendered JSON files from the static endpoint
- Use local file system like `file://` as a Component storage URL
- Record managed component version in component property `COMPONENT_VERSION`
- Disable API interaction if only storage URL is set
- Add warnings for build files in component version archives
- Add hints for user printed to stderr
- New CLI: compote
- Add `create-project-from-example` command to the `idf.py`
- Add the `pre_release` flag for the dependency to control downloads of pre-release versions
- Print a note with the list of alternative targets when the solver cannot find a suitable component version for the current target but there are some candidates for other targets.
- Add the `examples` field for the custom examples paths
- Add new environment variables `IDF_COMPONENT_REGISTRY_URL` and `IDF_COMPONENT_REGISTRY_PROFILE` for configuring the component manager
- Exclude build artefacts from the examples

### Fixed

- Hide stack trace after solver dependency error
- Fix packing archives with version from git tag
- Validate case-insensitive duplicate items in the manifest file
- Provide better error message when no network connection
- Improve the error message when failed to solve the dependencies specified in manifest files
- Fix crash on use of local components and `override_path` for namespaced components
- Mixing stdout and stderr of git command
- Dump manifest file inconsistency with escaped dollar sign
- Fix schema validation of the `idf_component_manager.yml` config file

## [1.1.4] 2022-07-04

### Fixed

- Loose the restrictions for pyyaml on python 2.7 and 3.4

## [1.1.3] 2022-06-21

### Fixed

- error when revision number equals to 1
- colorama version incompatible with python 3.4
- pyyaml version incompatible with python 3.4

## [1.1.2] 2022-06-10

### Added

- Add constraints for dependencies in setup.py

### Fixed

- Fix crash on malformed env variables
- Support revision numbers in `version` and `dependencies` -> `version`

## [1.1.1] 2022-05-31

### Added

- Print suggestion to update the component manager on manifest errors

### Fixed

- Fix expansion of environment variables in manifest for `rules`
- Fix inject optional dependencies even if they are excluded

## [1.1.0] 2022-05-19

### Added

- Tracking modifications of the managed components
- Add CLI method to create a project from a component's example
- Print a warning when the name of the local component doesn't match the directory name.
- Optional dependencies for the `idf_component.yml` based on two keywords, `idf_version` and `target`.
  `idf_version` supports all [`SimpleSpec`](https://python-semanticversion.readthedocs.io/en/latest/reference.html#semantic_version.SimpleSpec) grammar,
  and `target` supports `==`, `!=`, `in`, `not in`.
- Revision number support in component manifest file
- Add `override_path` field for dependencies. Add possibility to change component from component
  registry to the local one. Can be used for examples of the component to change that component to the local one.
- Support environment variables in `idf_component.yml` yaml values.
  Substrings of the form `$name` or `${name}` are replaced by the value of environment variable name.
- Send custom User-Agent with client version to registry API
- Add OS, platform and python version to API client user agent
- Provide list of managed components to ESP-IDF build system

### Changed

- Use bare repositories for caching components sourced from git
- `idf.py fullclean` command also delete unchanged dependency components from `managed_components` folder
- Printing information about selected profile using `--service-profile` flag, error message if profile didn't find in idf_component_manager.yml file
- Printing warnings and errors to stderr

### Fixed

- Fix use of project's components with higher priority than ones delivered by the component manager
- Delete unused components from the `managed_components` directory
- Fix include/exclude filters for nested paths in `idf_component.yml` manifest
- Update lock file if new version of the idf was detected
- Fix checkout error when depends on git source without `path`
- Fix solve version error when using local components with git source.
- Fix solve version error when using caret (`^`) with prerelease version
- Fix relative path in the manifest for local components
- Fix bug with the progress bar during uploading components
- Fix error messages when there's self-dependent package during version solving
- Fix support of REQUIRES by the project's main component
- Allow transient dependencies for the main component

## [1.0.1] 2022-01-12

### Fixed

- Fix relative path in manifest with a local component
- Fix the case when some dependencies don't have any versions
- Fix error message when the directory didn't find in a git repository
- Get the list of known targets from ESP-IDF, when possible

## [1.0.0] 2021-12-21

### Added

- Add version to CLI help
- Add . and + as allowed chars in component names
- Add tags block into manifest file
- Allow passing version during component upload
- Add esp32h2 and linux targets
- Add loading of version from git tag

### Fixed

- Fix possibility to use a branch as a git version
- Fix downloading dependencies from a git source
- Copy filtered paths for git source
- Fix local source missing dependencies

## [0.3.2-beta] - 2021-10-22<|MERGE_RESOLUTION|>--- conflicted
+++ resolved
@@ -36,11 +36,8 @@
 - Add `compote component yank` CLI command to yank version of the component from the registry
 - Show warnings from the component registry during uploading components
 - Add config for ReadTheDocs
-<<<<<<< HEAD
 - Add `dest-dir` option to `compote component pack` command to specify the destination directory for the archive
-=======
 - Add `compote registry login` CLI command to login to the component registry and store the token in the config file
->>>>>>> 6a25e79a
 
 ### Fixed
 
